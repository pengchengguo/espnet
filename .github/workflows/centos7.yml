--- conflicted
+++ resolved
@@ -15,11 +15,7 @@
       image: centos:7
       env:
         ESPNET_PYTHON_VERSION: 3.6
-<<<<<<< HEAD
-        TH_VERSION: 1.8.0
-=======
         TH_VERSION: 1.8.1
->>>>>>> 1dc73483
         CHAINER_VERSION: 6.0.0
         USE_CONDA: true
         CC: /opt/rh/devtoolset-7/root/usr/bin/gcc
