--- conflicted
+++ resolved
@@ -571,14 +571,14 @@
             _opts+="--train_shape_file ${tts_stats_dir}/train/text_shape.${token_type} "
             _opts+="--train_shape_file ${tts_stats_dir}/train/speech_shape "
         fi
-        _opts+="--valid_data_path_and_name_and_type ${_dev_dir}/text,text,text "
-        _opts+="--valid_data_path_and_name_and_type ${_dev_dir}/${_scp},speech,${_type} "
+        _opts+="--valid_data_path_and_name_and_type ${_valid_dir}/text,text,text "
+        _opts+="--valid_data_path_and_name_and_type ${_valid_dir}/${_scp},speech,${_type} "
         _opts+="--valid_shape_file ${tts_stats_dir}/valid/text_shape.${token_type} "
         _opts+="--valid_shape_file ${tts_stats_dir}/valid/speech_shape "
     else
         # CASE 2: Knowledge distillation training
         _teacher_train_dir="${teacher_dumpdir}/${train_set}"
-        _teacher_dev_dir="${teacher_dumpdir}/${dev_set}"
+        _teacher_valid_dir="${teacher_dumpdir}/${valid_set}"
         _scp=feats.scp
         _type=npy
         _fold_length="${speech_fold_length}"
@@ -621,11 +621,11 @@
             _opts+="--train_shape_file ${tts_stats_dir}/train/text_shape.${token_type} "
             _opts+="--train_shape_file ${_teacher_train_dir}/speech_shape/speech_shape "
         fi
-        _opts+="--valid_data_path_and_name_and_type ${_dev_dir}/text,text,text "
-        _opts+="--valid_data_path_and_name_and_type ${_teacher_dev_dir}/denorm/${_scp},speech,${_type} "
-        _opts+="--valid_data_path_and_name_and_type ${_teacher_dev_dir}/durations/durations,duration,text_int "
+        _opts+="--valid_data_path_and_name_and_type ${_valid_dir}/text,text,text "
+        _opts+="--valid_data_path_and_name_and_type ${_teacher_valid_dir}/denorm/${_scp},speech,${_type} "
+        _opts+="--valid_data_path_and_name_and_type ${_teacher_valid_dir}/durations/durations,duration,text_int "
         _opts+="--valid_shape_file ${tts_stats_dir}/valid/text_shape.${token_type} "
-        _opts+="--valid_shape_file ${_teacher_dev_dir}/speech_shape/speech_shape "
+        _opts+="--valid_shape_file ${_teacher_valid_dir}/speech_shape/speech_shape "
     fi
 
     # NOTE(kamo): --fold_length is used only if --batch_type=folded and it's ignored in the other case
@@ -648,13 +648,6 @@
             --g2p "${g2p}" \
             --normalize global_mvn \
             --normalize_conf "stats_file=${tts_stats_dir}/train/feats_stats.npz" \
-<<<<<<< HEAD
-=======
-            --valid_data_path_and_name_and_type "${_valid_dir}/text,text,text" \
-            --valid_data_path_and_name_and_type "${_valid_dir}/${_scp},speech,${_type}" \
-            --valid_shape_file "${tts_stats_dir}/valid/text_shape.${token_type}" \
-            --valid_shape_file "${tts_stats_dir}/valid/speech_shape" \
->>>>>>> 17291601
             --resume true \
             --fold_length "${text_fold_length}" \
             --fold_length "${_fold_length}" \
@@ -706,9 +699,18 @@
 
     for dset in ${test_sets}; do
         _data="${data_feats}/${dset}"
+        _speech_data="${_data}"
         _dir="${tts_exp}/${decode_tag}/${dset}"
         _logdir="${_dir}/log"
         mkdir -p "${_logdir}"
+
+        # NOTE(kan-bayashi): Overwrite speech arguments if teacher dumpdir is provided
+        if [ -z "${teacher_dumpdir}" ]; then
+            # TODO(kan-bayashi): Make this part more flexible
+            _speech_data="${teacher_dumpdir}/${dset}/denorm"
+            _scp=feats.scp
+            _type=npy
+        fi
 
         # 0. Copy feats_type
         cp "${_data}/feats_type" "${_dir}/feats_type"
@@ -723,31 +725,14 @@
         # shellcheck disable=SC2086
         utils/split_scp.pl "${key_file}" ${split_scps}
 
-<<<<<<< HEAD
-        # 2. Check extra options
-        # NOTE(kan-bayashi): Using opts causes duplicated option errors
-        _ex_opts=
-        if "${_use_speech}"; then
-            _ex_opts+="--allow_variable_data_keys true "
-            if [ -z "${teacher_dumpdir}" ]; then
-                _ex_opts+="--data_path_and_name_and_type ${_data}/${_scp},speech,${_type} "
-            else
-                _teacher_data=${teacher_dumpdir}/${dset}
-                _ex_opts+="--data_path_and_name_and_type ${_teacher_data}/norm/feats.scp,speech,npy "
-            fi
-        fi
-
-        # 3. Submit decoding jobs
-=======
         # 2. Submit decoding jobs
->>>>>>> 17291601
         log "Decoding started... log: '${_logdir}/tts_inference.*.log'"
         # shellcheck disable=SC2086
         ${_cmd} --gpu "${_ngpu}" JOB=1:"${_nj}" "${_logdir}"/tts_inference.JOB.log \
             python3 -m espnet2.bin.tts_inference \
                 --ngpu "${_ngpu}" \
                 --data_path_and_name_and_type "${_data}/text,text,text" \
-                --data_path_and_name_and_type ${_data}/${_scp},speech,${_type} \
+                --data_path_and_name_and_type ${_speech_data}/${_scp},speech,${_type} \
                 --key_file "${_logdir}"/keys.JOB.scp \
                 --model_file "${tts_exp}"/"${decode_model}" \
                 --train_config "${tts_exp}"/config.yaml \
@@ -755,13 +740,8 @@
                 --vocoder_conf griffin_lim_iters="${griffin_lim_iters}" \
                 ${_opts} ${decode_args}
 
-<<<<<<< HEAD
-        # 4. Concatenates the output files from each jobs
+        # 3. Concatenates the output files from each jobs
         mkdir -p "${_dir}"/{norm,denorm,speech_shape,wav}
-=======
-        # 3. Concatenates the output files from each jobs
-        mkdir -p "${_dir}"/{norm,denorm,wav,att_ws,probs}
->>>>>>> 17291601
         for i in $(seq "${_nj}"); do
              cat "${_logdir}/output.${i}/norm/feats.scp"
         done | LC_ALL=C sort -k1 > "${_dir}/norm/feats.scp"
