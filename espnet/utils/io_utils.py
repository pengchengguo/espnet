--- conflicted
+++ resolved
@@ -37,23 +37,6 @@
     :param: Optional[dict] preprocess_args: Used for tts mode only
     """
 
-<<<<<<< HEAD
-    def __init__(self, mode='asr',
-                 preprocess_conf=None,
-                 load_input=True,
-                 load_output=True,
-                 sort_in_input_length=True,
-                 use_speaker_embedding=False,
-                 use_second_target=False,
-                 use_speaker_adv_loss=False,
-                 preprocess_args=None,
-                 keep_all_data_on_mem=False,
-                 ):
-        self._loaders = {}
-        if mode not in ['asr', 'tts', 'mt', 'vc']:
-            raise ValueError(
-                'Only asr or tts are allowed: mode={}'.format(mode))
-=======
     def __init__(
         self,
         mode="asr",
@@ -63,13 +46,13 @@
         sort_in_input_length=True,
         use_speaker_embedding=False,
         use_second_target=False,
+        use_speaker_adv_loss=False,
         preprocess_args=None,
         keep_all_data_on_mem=False,
     ):
         self._loaders = {}
-        if mode not in ["asr", "tts", "mt"]:
+        if mode not in ['asr', 'tts', 'mt', 'vc']:
             raise ValueError("Only asr or tts are allowed: mode={}".format(mode))
->>>>>>> a5d40864
         if preprocess_conf is not None:
             self.preprocessing = Transformation(preprocess_conf)
             logging.warning(
@@ -80,25 +63,15 @@
             # If conf doesn't exist, this function don't touch anything.
             self.preprocessing = None
 
-<<<<<<< HEAD
-        if use_second_target and use_speaker_embedding and mode == 'tts':
-            raise ValueError('Choose one of "use_second_target" and '
-                             '"use_speaker_embedding "')
-        if (use_second_target or use_speaker_embedding) and mode != 'tts' and mode != 'vc':
-            logging.warning(
-                '"use_second_target" and "use_speaker_embedding" is '
-                'used only for tts or vc mode')
-=======
         if use_second_target and use_speaker_embedding and mode == "tts":
             raise ValueError(
                 'Choose one of "use_second_target" and ' '"use_speaker_embedding "'
             )
-        if (use_second_target or use_speaker_embedding) and mode != "tts":
+        if (use_second_target or use_speaker_embedding) and mode != "tts" and mode != 'vc':
             logging.warning(
                 '"use_second_target" and "use_speaker_embedding" is '
-                "used only for tts mode"
-            )
->>>>>>> a5d40864
+                "used only for tts or vc mode"
+            )
 
         self.mode = mode
         self.load_output = load_output
@@ -156,16 +129,9 @@
                         x = None
                     else:
                         x = self._get_from_loader(
-<<<<<<< HEAD
-                            filepath=inp['feat'],
-                            filetype=inp.get('filetype', 'mat'))
-                    
-                    x_feats_dict.setdefault(inp['name'], []).append(x)
-=======
                             filepath=inp["feat"], filetype=inp.get("filetype", "mat")
                         )
                     x_feats_dict.setdefault(inp["name"], []).append(x)
->>>>>>> a5d40864
 
             if self.load_output:
                 if self.mode == "mt":
@@ -201,22 +167,14 @@
             _, info = batch[0]
             eos = int(info["output"][0]["shape"][1]) - 1
             return_batch, uttid_list = self._create_batch_tts(
-<<<<<<< HEAD
                 x_feats_dict, y_feats_dict, uttid_list, eos, spk_label_list)
-        elif self.mode == 'mt':
+        elif self.mode == "mt":
             return_batch, uttid_list = self._create_batch_mt(
-                x_feats_dict, y_feats_dict, uttid_list)
+                x_feats_dict, y_feats_dict, uttid_list
+            )
         elif self.mode == 'vc':
             return_batch, uttid_list = self._create_batch_vc(
                 x_feats_dict, y_feats_dict, uttid_list, spk_label_list)
-=======
-                x_feats_dict, y_feats_dict, uttid_list, eos
-            )
-        elif self.mode == "mt":
-            return_batch, uttid_list = self._create_batch_mt(
-                x_feats_dict, y_feats_dict, uttid_list
-            )
->>>>>>> a5d40864
         else:
             raise NotImplementedError
         
@@ -390,15 +348,10 @@
 
             spembs = None
             spcs = None
-<<<<<<< HEAD
             spk_labels = None
             spembs_name = 'spembs_none'
             spcs_name = 'spcs_none'
             spk_label_name = 'spk_label' # the name is not used anyway ...?
-=======
-            spembs_name = "spembs_none"
-            spcs_name = "spcs_none"
->>>>>>> a5d40864
 
             if self.use_second_target:
                 spcs = list(x_feats_dict.values())[1]
@@ -416,17 +369,11 @@
             x_name = list(y_feats_dict.keys())[0]
             y_name = list(x_feats_dict.keys())[0]
 
-<<<<<<< HEAD
             return_batch = OrderedDict([(x_name, xs),
                                         (y_name, ys),
                                         (spembs_name, spembs),
                                         (spcs_name, spcs),
                                         (spk_label_name, spk_labels)])
-=======
-            return_batch = OrderedDict(
-                [(x_name, xs), (y_name, ys), (spembs_name, spembs), (spcs_name, spcs)]
-            )
->>>>>>> a5d40864
         elif self.use_speaker_embedding:
             if len(x_feats_dict) == 0:
                 raise IndexError("No speaker embedding is provided")
