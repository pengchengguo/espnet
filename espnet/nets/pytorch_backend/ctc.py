from distutils.version import LooseVersion
import logging

import numpy as np
import six
import torch
import torch.nn.functional as F

from espnet.nets.pytorch_backend.nets_utils import to_device


class CTC(torch.nn.Module):
    """CTC module

    :param int odim: dimension of outputs
    :param int eprojs: number of encoder projection units
    :param float dropout_rate: dropout rate (0.0 ~ 1.0)
    :param str ctc_type: builtin or warpctc
    :param bool reduce: reduce the CTC loss into a scalar
    """

    def __init__(self, odim, eprojs, dropout_rate, ctc_type="warpctc", reduce=True):
        super().__init__()
        self.dropout_rate = dropout_rate
        self.loss = None
        self.ctc_lo = torch.nn.Linear(eprojs, odim)
        self.probs = None  # for visualization

        # In case of Pytorch >= 1.7.0, CTC will be always builtin
        self.ctc_type = (
            ctc_type
            if LooseVersion(torch.__version__) < LooseVersion("1.7.0")
            else "builtin"
        )

        # ctc_type = buitin not support Pytorch=1.0.1
        if self.ctc_type == "builtin" and (
            LooseVersion(torch.__version__) < LooseVersion("1.1.0")
        ):
            self.ctc_type = "cudnnctc"

        if ctc_type != self.ctc_type:
            logging.warning(f"CTC was set to {self.ctc_type} due to PyTorch version.")

        if self.ctc_type == "builtin":
            reduction_type = "sum" if reduce else "none"
            self.ctc_loss = torch.nn.CTCLoss(
                reduction=reduction_type, zero_infinity=True
            )
        elif self.ctc_type == "cudnnctc":
            reduction_type = "sum" if reduce else "none"
            self.ctc_loss = torch.nn.CTCLoss(reduction=reduction_type)
        elif self.ctc_type == "warpctc":
            import warpctc_pytorch as warp_ctc

            self.ctc_loss = warp_ctc.CTCLoss(size_average=True, reduce=reduce)
        elif self.ctc_type == "gtnctc":
            from espnet.nets.pytorch_backend.gtn_ctc import GTNCTCLossFunction

            self.ctc_loss = GTNCTCLossFunction.apply
        else:
            raise ValueError(
                'ctc_type must be "builtin" or "warpctc": {}'.format(self.ctc_type)
            )

        self.ignore_id = -1
        self.reduce = reduce

    def loss_fn(self, th_pred, th_target, th_ilen, th_olen):
        if self.ctc_type in ["builtin", "cudnnctc"]:
            th_pred = th_pred.log_softmax(2)
            # Use the deterministic CuDNN implementation of CTC loss to avoid
            #  [issue#17798](https://github.com/pytorch/pytorch/issues/17798)
            with torch.backends.cudnn.flags(deterministic=True):
                loss = self.ctc_loss(th_pred, th_target, th_ilen, th_olen)
            # Batch-size average
            loss = loss / th_pred.size(1)
            return loss
        elif self.ctc_type == "warpctc":
            return self.ctc_loss(th_pred, th_target, th_ilen, th_olen)
        elif self.ctc_type == "gtnctc":
            targets = [t.tolist() for t in th_target]
            log_probs = torch.nn.functional.log_softmax(th_pred, dim=2)
            return self.ctc_loss(log_probs, targets, 0, "none")
        else:
            raise NotImplementedError

    def forward(self, hs_pad, hlens, ys_pad, init_dp=True):
        """CTC forward

        :param torch.Tensor hs_pad: batch of padded hidden state sequences (B, Tmax, D)
        :param torch.Tensor hlens: batch of lengths of hidden state sequences (B)
        :param torch.Tensor ys_pad:
            batch of padded character id sequence tensor (B, Lmax)
        :return: ctc loss value
        :rtype: torch.Tensor
        """
        # TODO(kan-bayashi): need to make more smart way
        ys = [y[y != self.ignore_id] for y in ys_pad]  # parse padded ys

        # zero padding for hs
<<<<<<< HEAD
        if self.training and self.dropout_rate > 0.0:
            if init_dp:
                self.dp_mask = torch.zeros_like(hs_pad).bernoulli_(
                    1 - self.dropout_rate
                ) / (1 - self.dropout_rate)
            hs_pad = self.dp_mask * hs_pad
        ys_hat = self.ctc_lo(hs_pad)
=======
        ys_hat = self.ctc_lo(F.dropout(hs_pad, p=self.dropout_rate))
        if self.ctc_type != "gtnctc":
            ys_hat = ys_hat.transpose(0, 1)
>>>>>>> 6a154bcd

        if self.ctc_type == "builtin":
            olens = to_device(ys_hat, torch.LongTensor([len(s) for s in ys]))
            hlens = hlens.long()
            ys_pad = torch.cat(ys)  # without this the code breaks for asr_mix
            self.loss = self.loss_fn(ys_hat, ys_pad, hlens, olens)
        else:
            self.loss = None
            hlens = torch.from_numpy(np.fromiter(hlens, dtype=np.int32))
            olens = torch.from_numpy(
                np.fromiter((x.size(0) for x in ys), dtype=np.int32)
            )
            # zero padding for ys
            ys_true = torch.cat(ys).cpu().int()  # batch x olen
            # get ctc loss
            # expected shape of seqLength x batchSize x alphabet_size
            dtype = ys_hat.dtype
            if self.ctc_type == "warpctc" or dtype == torch.float16:
                # warpctc only supports float32
                # torch.ctc does not support float16 (#1751)
                ys_hat = ys_hat.to(dtype=torch.float32)
            if self.ctc_type == "cudnnctc":
                # use GPU when using the cuDNN implementation
                ys_true = to_device(hs_pad, ys_true)
            if self.ctc_type == "gtnctc":
                # keep as list for gtn
                ys_true = ys
            self.loss = to_device(
                hs_pad, self.loss_fn(ys_hat, ys_true, hlens, olens)
            ).to(dtype=dtype)

        # get length info
        logging.info(
            self.__class__.__name__
            + " input lengths:  "
            + "".join(str(hlens).split("\n"))
        )
        logging.info(
            self.__class__.__name__
            + " output lengths: "
            + "".join(str(olens).split("\n"))
        )

        if self.reduce:
            # NOTE: sum() is needed to keep consistency
            # since warpctc return as tensor w/ shape (1,)
            # but builtin return as tensor w/o shape (scalar).
            self.loss = self.loss.sum()
            logging.info("ctc loss:" + str(float(self.loss)))

        return self.loss

    def softmax(self, hs_pad):
        """softmax of frame activations

        :param torch.Tensor hs_pad: 3d tensor (B, Tmax, eprojs)
        :return: log softmax applied 3d tensor (B, Tmax, odim)
        :rtype: torch.Tensor
        """
        self.probs = F.softmax(self.ctc_lo(hs_pad), dim=2)
        return self.probs

    def log_softmax(self, hs_pad):
        """log_softmax of frame activations

        :param torch.Tensor hs_pad: 3d tensor (B, Tmax, eprojs)
        :return: log softmax applied 3d tensor (B, Tmax, odim)
        :rtype: torch.Tensor
        """
        return F.log_softmax(self.ctc_lo(hs_pad), dim=2)

    def argmax(self, hs_pad):
        """argmax of frame activations

        :param torch.Tensor hs_pad: 3d tensor (B, Tmax, eprojs)
        :return: argmax applied 2d tensor (B, Tmax)
        :rtype: torch.Tensor
        """
        return torch.argmax(self.ctc_lo(hs_pad), dim=2)

    def forced_align(self, h, y, blank_id=0):
        """forced alignment.

        :param torch.Tensor h: hidden state sequence, 2d tensor (T, D)
        :param torch.Tensor y: id sequence tensor 1d tensor (L)
        :param int y: blank symbol index
        :return: best alignment results
        :rtype: list
        """

        def interpolate_blank(label, blank_id=0):
            """Insert blank token between every two label token."""
            label = np.expand_dims(label, 1)
            blanks = np.zeros((label.shape[0], 1), dtype=np.int64) + blank_id
            label = np.concatenate([blanks, label], axis=1)
            label = label.reshape(-1)
            label = np.append(label, label[0])
            return label

        lpz = self.log_softmax(h)
        lpz = lpz.squeeze(0)

        y_int = interpolate_blank(y, blank_id)

        logdelta = np.zeros((lpz.size(0), len(y_int))) - 100000000000.0  # log of zero
        state_path = (
            np.zeros((lpz.size(0), len(y_int)), dtype=np.int16) - 1
        )  # state path

        logdelta[0, 0] = lpz[0][y_int[0]]
        logdelta[0, 1] = lpz[0][y_int[1]]

        for t in six.moves.range(1, lpz.size(0)):
            for s in six.moves.range(len(y_int)):
                if y_int[s] == blank_id or s < 2 or y_int[s] == y_int[s - 2]:
                    candidates = np.array([logdelta[t - 1, s], logdelta[t - 1, s - 1]])
                    prev_state = [s, s - 1]
                else:
                    candidates = np.array(
                        [
                            logdelta[t - 1, s],
                            logdelta[t - 1, s - 1],
                            logdelta[t - 1, s - 2],
                        ]
                    )
                    prev_state = [s, s - 1, s - 2]
                logdelta[t, s] = np.max(candidates) + lpz[t][y_int[s]]
                state_path[t, s] = prev_state[np.argmax(candidates)]

        state_seq = -1 * np.ones((lpz.size(0), 1), dtype=np.int16)

        candidates = np.array(
            [logdelta[-1, len(y_int) - 1], logdelta[-1, len(y_int) - 2]]
        )
        prev_state = [len(y_int) - 1, len(y_int) - 2]
        state_seq[-1] = prev_state[np.argmax(candidates)]
        for t in six.moves.range(lpz.size(0) - 2, -1, -1):
            state_seq[t] = state_path[t + 1, state_seq[t + 1, 0]]

        output_state_seq = []
        for t in six.moves.range(0, lpz.size(0)):
            output_state_seq.append(y_int[state_seq[t, 0]])

        return output_state_seq


def ctc_for(args, odim, reduce=True):
    """Returns the CTC module for the given args and output dimension

    :param Namespace args: the program args
    :param int odim : The output dimension
    :param bool reduce : return the CTC loss in a scalar
    :return: the corresponding CTC module
    """
    num_encs = getattr(args, "num_encs", 1)  # use getattr to keep compatibility
    if num_encs == 1:
        # compatible with single encoder asr mode
        return CTC(
            odim, args.eprojs, args.dropout_rate, ctc_type=args.ctc_type, reduce=reduce
        )
    elif num_encs >= 1:
        ctcs_list = torch.nn.ModuleList()
        if args.share_ctc:
            # use dropout_rate of the first encoder
            ctc = CTC(
                odim,
                args.eprojs,
                args.dropout_rate[0],
                ctc_type=args.ctc_type,
                reduce=reduce,
            )
            ctcs_list.append(ctc)
        else:
            for idx in range(num_encs):
                ctc = CTC(
                    odim,
                    args.eprojs,
                    args.dropout_rate[idx],
                    ctc_type=args.ctc_type,
                    reduce=reduce,
                )
                ctcs_list.append(ctc)
        return ctcs_list
    else:
        raise ValueError(
            "Number of encoders needs to be more than one. {}".format(num_encs)
        )<|MERGE_RESOLUTION|>--- conflicted
+++ resolved
@@ -99,19 +99,9 @@
         ys = [y[y != self.ignore_id] for y in ys_pad]  # parse padded ys
 
         # zero padding for hs
-<<<<<<< HEAD
-        if self.training and self.dropout_rate > 0.0:
-            if init_dp:
-                self.dp_mask = torch.zeros_like(hs_pad).bernoulli_(
-                    1 - self.dropout_rate
-                ) / (1 - self.dropout_rate)
-            hs_pad = self.dp_mask * hs_pad
-        ys_hat = self.ctc_lo(hs_pad)
-=======
         ys_hat = self.ctc_lo(F.dropout(hs_pad, p=self.dropout_rate))
         if self.ctc_type != "gtnctc":
             ys_hat = ys_hat.transpose(0, 1)
->>>>>>> 6a154bcd
 
         if self.ctc_type == "builtin":
             olens = to_device(ys_hat, torch.LongTensor([len(s) for s in ys]))
