--- conflicted
+++ resolved
@@ -181,27 +181,11 @@
 
         # 2. forward decoder
         if self.decoder is not None:
-<<<<<<< HEAD
-            if self.decoder_mode == "maskctc":
-                ys_in_pad, ys_out_pad = mask_uniform(
-                    ys_pad, self.mask_token, self.eos, self.ignore_id
-                )
-                ys_mask = (ys_in_pad != self.ignore_id).unsqueeze(-2)
-            else:
-                ys_in_pad, ys_out_pad = add_sos_eos(
-                    ys_pad, self.sos, self.eos, self.ignore_id
-                )
-                ys_mask = target_mask(ys_in_pad, self.ignore_id)
-            pred_pad, pred_mask = self.decoder(
-                ys_in_pad, ys_mask, hs_pad, hs_mask, init_dp=init_dp
-            )
-=======
             ys_in_pad, ys_out_pad = add_sos_eos(
                 ys_pad, self.sos, self.eos, self.ignore_id
             )
             ys_mask = target_mask(ys_in_pad, self.ignore_id)
             pred_pad, pred_mask = self.decoder(ys_in_pad, ys_mask, hs_pad, hs_mask)
->>>>>>> 6a154bcd
             self.pred_pad = pred_pad
 
             # 3. compute attention loss
