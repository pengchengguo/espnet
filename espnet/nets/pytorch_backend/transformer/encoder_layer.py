#!/usr/bin/env python3
# -*- coding: utf-8 -*-

# Copyright 2019 Shigeki Karita
#  Apache 2.0  (http://www.apache.org/licenses/LICENSE-2.0)

"""Encoder self-attention layer definition."""

import torch

from torch import nn

from espnet.nets.pytorch_backend.transformer.layer_norm import LayerNorm


class EncoderLayer(nn.Module):
    """Encoder layer module.

    Args:
        size (int): Input dimension.
        self_attn (torch.nn.Module): Self-attention module instance.
            `MultiHeadedAttention` or `RelPositionMultiHeadedAttention` instance
            can be used as the argument.
        feed_forward (torch.nn.Module): Feed-forward module instance.
            `PositionwiseFeedForward`, `MultiLayeredConv1d`, or `Conv1dLinear` instance
            can be used as the argument.
        dropout_rate (float): Dropout rate.
        normalize_before (bool): Whether to use layer_norm before the first block.
        concat_after (bool): Whether to concat attention layer's input and output.
            if True, additional linear will be applied.
            i.e. x -> x + linear(concat(x, att(x)))
            if False, no additional linear will be applied. i.e. x -> x + att(x)

    """

    def __init__(
        self,
        size,
        self_attn,
        feed_forward,
        dropout_rate,
        normalize_before=True,
        concat_after=False,
    ):
        """Construct an EncoderLayer object."""
        super(EncoderLayer, self).__init__()
        self.self_attn = self_attn
        self.feed_forward = feed_forward
        self.norm1 = LayerNorm(size)
        self.norm2 = LayerNorm(size)
        self.dropout_rate = dropout_rate
        self.size = size
        self.normalize_before = normalize_before
        self.concat_after = concat_after
        if self.concat_after:
            self.concat_linear = nn.Linear(size + size, size)

    def forward(self, x, mask, cache=None, init_dp=True):
        """Compute encoded features.

<<<<<<< HEAD
        :param torch.Tensor x: encoded source features (batch, max_time_in, size)
        :param torch.Tensor mask: mask for x
            (batch, 1, max_time_in) or (batch, max_time_in, max_time_in)
        :param torch.Tensor cache: cache for x (batch, max_time_in - 1, size)
        :param bool: whether to init dropout mask by manually
        :rtype: Tuple[torch.Tensor, torch.Tensor]
=======
        Args:
            x_input (torch.Tensor): Input tensor (#batch, time, size).
            mask (torch.Tensor): Mask tensor for the input (#batch, time).
            cache (torch.Tensor): Cache tensor of the input (#batch, time - 1, size).

        Returns:
            torch.Tensor: Output tensor (#batch, time, size).
            torch.Tensor: Mask tensor (#batch, time).

>>>>>>> 6a154bcd
        """
        residual = x
        if self.normalize_before:
            x = self.norm1(x)

        if cache is None:
            x_q = x
        else:
            assert cache.shape == (x.shape[0], x.shape[1] - 1, self.size)
            x_q = x[:, -1:, :]
            residual = residual[:, -1:, :]
            mask = None if mask is None else mask[:, -1:, :]

        if self.concat_after:
            x_concat = torch.cat(
                (x, self.self_attn(x_q, x, x, mask, init_dp=init_dp)),
                dim=-1,
            )
            x = residual + self.concat_linear(x_concat)
        else:
            x = self.self_attn(x_q, x, x, mask, init_dp=init_dp)
            if self.training and self.dropout_rate > 0.0:
                if init_dp:
                    self.dp_mask1 = torch.zeros_like(x).bernoulli_(
                        1 - self.dropout_rate
                    ) / (1 - self.dropout_rate)
                x = self.dp_mask1 * x
            x = residual + x

        if not self.normalize_before:
            x = self.norm1(x)

        residual = x
        if self.normalize_before:
            x = self.norm2(x)

        x = self.feed_forward(x, init_dp=init_dp)
        if self.training and self.dropout_rate > 0.0:
            if init_dp:
                self.dp_mask2 = torch.zeros_like(x).bernoulli_(
                    1 - self.dropout_rate
                ) / (1 - self.dropout_rate)
            x = self.dp_mask2 * x
        x = residual + x

        if not self.normalize_before:
            x = self.norm2(x)

        if cache is not None:
            x = torch.cat([cache, x], dim=1)

        return x, mask<|MERGE_RESOLUTION|>--- conflicted
+++ resolved
@@ -58,14 +58,6 @@
     def forward(self, x, mask, cache=None, init_dp=True):
         """Compute encoded features.
 
-<<<<<<< HEAD
-        :param torch.Tensor x: encoded source features (batch, max_time_in, size)
-        :param torch.Tensor mask: mask for x
-            (batch, 1, max_time_in) or (batch, max_time_in, max_time_in)
-        :param torch.Tensor cache: cache for x (batch, max_time_in - 1, size)
-        :param bool: whether to init dropout mask by manually
-        :rtype: Tuple[torch.Tensor, torch.Tensor]
-=======
         Args:
             x_input (torch.Tensor): Input tensor (#batch, time, size).
             mask (torch.Tensor): Mask tensor for the input (#batch, time).
@@ -75,7 +67,6 @@
             torch.Tensor: Output tensor (#batch, time, size).
             torch.Tensor: Mask tensor (#batch, time).
 
->>>>>>> 6a154bcd
         """
         residual = x
         if self.normalize_before:
