--- conflicted
+++ resolved
@@ -281,13 +281,6 @@
     def forward(self, xs, masks, init_dp=True):
         """Encode input sequence.
 
-<<<<<<< HEAD
-        :param torch.Tensor xs: input tensor
-        :param torch.Tensor masks: input mask
-        :param bool: whether to init dropout mask by manually
-        :return: position embedded tensor and mask
-        :rtype Tuple[torch.Tensor, torch.Tensor]:
-=======
         Args:
             xs (torch.Tensor): Input tensor (#batch, time, idim).
             masks (torch.Tensor): Mask tensor (#batch, time).
@@ -296,7 +289,6 @@
             torch.Tensor: Output tensor (#batch, time, attention_dim).
             torch.Tensor: Mask tensor (#batch, time).
 
->>>>>>> 6a154bcd
         """
         if isinstance(
             self.embed,
